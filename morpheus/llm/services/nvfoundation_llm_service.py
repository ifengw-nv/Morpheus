--- conflicted
+++ resolved
@@ -60,12 +60,6 @@
         self._model_kwargs = model_kwargs
         self._prompt_key = "prompt"
 
-<<<<<<< HEAD
-        self._client = ChatNVIDIA(api_key=self._parent._api_key,
-                                  base_url=self._parent._base_url,
-                                  model=model_name,
-                                  **model_kwargs)  # type: ignore
-=======
         chat_kwargs = {
             "model": model_name,
             "api_key": self._parent._api_key,
@@ -81,7 +75,6 @@
 
         # Combine the chat args with the model
         self._client = ChatNVIDIA(**{**chat_kwargs, **model_kwargs})  # type: ignore
->>>>>>> 481d14da
 
     def get_input_names(self) -> list[str]:
         schema = self._client.get_input_schema()
@@ -176,7 +169,6 @@
         super().__init__()
 
         if base_url is None:
-<<<<<<< HEAD
             self._base_url = os.getenv('NVIDIA_API_BASE', "https://api.nvcf.nvidia.com/v2/nvcf")
         else:
             self._base_url = base_url
@@ -195,12 +187,6 @@
     def api_key(self):
         return self._api_key
 
-=======
-            self._base_url = os.getenv('NVAI_BASE_URL', None)
-        else:
-            self._base_url = base_url
-
->>>>>>> 481d14da
     def get_client(self, *, model_name: str, **model_kwargs) -> NVFoundationLLMClient:
         """
         Returns a client for interacting with a specific model. This method is the preferred way to create a client.
